import React, { useState, useMemo, useCallback, useEffect } from 'react';
import { EmployeeCalculations } from '../utils/calculations';
import { TempFieldStorageService } from '../services/tempFieldStorage';
import { SpanOfControlCalculator } from '../utils/spanOfControl';
import type { Employee } from '../types/employee';
import styles from './EmployeeDetail.module.css';

// Helper functions are defined outside the component to avoid any temporal
// dead-zone issues and to keep them pure and reusable. These functions do not
// depend on component state/props other than the provided employee object.
function getEffectiveSalary(emp: any) {
<<<<<<< HEAD
  if (emp.salary && emp.fte) {
    return emp.salary * emp.fte;
=======
  if (emp.partTimeSalary && emp.fte) {
    return emp.partTimeSalary * emp.fte;
>>>>>>> c12fcd76
  }
  return emp.baseSalary || 0;
}

function getFullTimeSalary(emp: any) {
<<<<<<< HEAD
  if (emp.salary) {
    return emp.salary;
  }
  if (emp.fte && emp.fte > 0 && emp.baseSalary) {
    return emp.baseSalary / emp.fte;
  }
=======
  if (emp.partTimeSalary) {
    return emp.partTimeSalary;
  }
  if (emp.fte && emp.fte > 0 && emp.baseSalary) {
    return emp.baseSalary / emp.fte;
  }
>>>>>>> c12fcd76
  return emp.baseSalary || 0;
}

function computeEffectiveSalaryUSD(emp: any) {
  return emp.baseSalaryUSD || emp.baseSalary || 0;
}

interface EmployeeDetailProps {
  employee: any;
  allEmployees: Employee[]; // Full employee list for span of control calculation
  onClose: () => void;
  onEmployeeUpdate: (employeeId: string, updates: any) => void;
  budgetCurrency: string;
  totalBudget: number;
  currentBudgetUsage: number;
}

export const EmployeeDetail: React.FC<EmployeeDetailProps> = ({
  employee,
  allEmployees,
  onClose,
  onEmployeeUpdate,
  budgetCurrency,
  totalBudget,
  currentBudgetUsage,
}) => {
  // Console log employee object for debugging
  console.log('🔍 EmployeeDetail component rendered!');
  console.log('👤 Employee Detail View - Employee Object:', employee);
  console.log('📋 Employee properties:', Object.keys(employee || {}));

  // Validate employee data
  if (!employee) {
    console.error('❌ EmployeeDetail: No employee data provided');
    return (
      <div className={styles.modalOverlay} onClick={onClose}>
        <div className={styles.modalContent} onClick={(e) => e.stopPropagation()}>
          <div className={styles.header}>
            <h2>❌ Error: No Employee Data</h2>
            <button className={styles.closeButton} onClick={onClose}>✕</button>
          </div>
          <div style={{ padding: '24px' }}>
            <p>Employee data is missing or invalid. Please try again.</p>
          </div>
        </div>
      </div>
    );
  }

  // State for inline editing
  const [isEditingRaise, setIsEditingRaise] = useState(false);
  const [tempProposedRaisePercent, setTempProposedRaisePercent] = useState(() => {
    const effectiveSalaryUSD = computeEffectiveSalaryUSD(employee);
    return effectiveSalaryUSD > 0 ? ((employee.proposedRaise || 0) / effectiveSalaryUSD) * 100 : 0;
  });
  const [proposedRaise, setProposedRaise] = useState(employee.proposedRaise || 0);
  const [aiRecommendationApplied, setAiRecommendationApplied] = useState(false);

  useEffect(() => {
    setProposedRaise(employee.proposedRaise || 0);
  }, [employee.proposedRaise]);

  // Restore temporary values for this employee on mount
  useEffect(() => {
    const tempValue = TempFieldStorageService.getFieldValue(
      employee.employeeId || employee.id,
      'proposedRaise',
      proposedRaise
    );
    if (tempValue !== proposedRaise) {
      // Update percentage when currency amount changes
      const baseSalaryUSD = employee.baseSalaryUSD || 0;
      setTempProposedRaisePercent(baseSalaryUSD > 0 ? (tempValue / baseSalaryUSD) * 100 : 0);
    }
  }, [employee.employeeId, employee.id, proposedRaise, employee.baseSalaryUSD]);

  // Prevent body scroll when modal is open
  useEffect(() => {
    const originalStyle = window.getComputedStyle(document.body).overflow;
    document.body.style.overflow = 'hidden';
    
    return () => {
      document.body.style.overflow = originalStyle;
    };
  }, []);

  // Note: getEffectiveSalary and getEffectiveSalaryUSD are defined at module scope
  // above. Keeping call sites identical for clarity and minimal change.

  // Calculate comprehensive employee analysis
  const analysis = useMemo(() => {
    // Enhanced data extraction with comprehensive field name fallbacks
    const extractFieldValue = (fieldNames: string[], defaultValue: any = null) => {
      for (const fieldName of fieldNames) {
        const value = employee[fieldName];
        if (value !== undefined && value !== null && value !== '') {
          return value;
        }
      }
      return defaultValue;
    };

    // Extract salary information with proper separation of local vs USD amounts
    // Use effective salary based on timeType
    const effectiveSalaryUSD = computeEffectiveSalaryUSD(employee);
    const effectiveSalary = getEffectiveSalary(employee);
    
    const baseSalaryUSD = effectiveSalaryUSD;
    const baseSalary = effectiveSalary;

    const salaryGradeMin = extractFieldValue([
      'salaryGradeMin', 'salary_grade_min', 'grade_min', 'min_salary',
      'Min Pay Grade Value', 'Salary Grade Min'
    ], baseSalaryUSD * 0.8);

    const salaryGradeMid = extractFieldValue([
      'salaryGradeMid', 'salary_grade_mid', 'grade_mid', 'mid_salary',
      'Mid Pay Grade Value', 'Salary Grade Mid'
    ], baseSalaryUSD * 1.1);

    const salaryGradeMax = extractFieldValue([
      'salaryGradeMax', 'salary_grade_max', 'grade_max', 'max_salary',
      'Max Pay Grade Value', 'Salary Grade Max'
    ], baseSalaryUSD * 1.4);

    const comparatio = extractFieldValue([
      'comparatio', 'Comparatio', 'comp_ratio', 'comparatio_percent'
    ], salaryGradeMid > 0 ? Math.round((baseSalary / salaryGradeMid) * 100) : 0);

    // Prefer calibrated rating headers explicitly before generic fallbacks
    const performanceRating = extractFieldValue([
      'performanceRating',
      'CALIBRATED VALUE: Overall Performance Rating',
      'calibrated value: overall performance rating',
      'calibrated value: performance: what',
      'calibrated value: performance: how',
      'performance_rating', 'rating', 'performance',
      'Performance Rating', 'Overall Performance Rating', 'Performance: What (Current)',
      'Performance: How (Current)', 'Overall Performance Rating (Current)'
    ]);

    const timeInRole = extractFieldValue([
      'timeInRole', 'time_in_role', 'months_in_role', 'tenure',
      'Time in Role', 'Months in Role'
    ], 0);

    // Create enhanced employee object with extracted values
    const enhancedEmployee = {
      ...employee,
      baseSalary,
      baseSalaryUSD,
      salaryGradeMin,
      salaryGradeMid,
      salaryGradeMax,
      comparatio,
      performanceRating,
      timeInRole
    };

    // Calculate tenure information (5.5)
    const tenureInfo = EmployeeCalculations.calculateTenure(
      extractFieldValue([
        'Latest Hire Date', 'hireDate', 'hire_date', 'start_date',
        'Hire Date', 'Start Date'
      ]),
      extractFieldValue([
        'Job Entry Start Date', 'roleStartDate', 'role_start_date', 'current_role_start',
        'Role Start Date', 'Current Role Start'
      ]),
      extractFieldValue([
        'lastRaiseDate', 'last_raise_date', 'last_increase_date',
        'Last Raise Date', 'Last Salary Change Date'
      ])
    );

    // Analyze salary position (5.2) using enhanced employee data
    const salaryAnalysis = EmployeeCalculations.analyzeSalary(enhancedEmployee);

    // Calculate retention risk (5.5)
    const retentionRisk = EmployeeCalculations.calculateRetentionRisk(
      enhancedEmployee,
      tenureInfo
    );

    // Note: Salary trend removed as requested

    // Calculate optimal raise recommendation
    const budgetConstraints = {
      available: totalBudget - currentBudgetUsage,
      maxPercent: employee.location?.toLowerCase().includes('india') ? 10 : 12,
    };

    const raiseRecommendation = EmployeeCalculations.calculateOptimalRaise(
      enhancedEmployee,
      tenureInfo,
      retentionRisk,
      salaryAnalysis,
      budgetConstraints
    );

    // Calculate span of control for managers
    const spanOfControl = SpanOfControlCalculator.calculateSpanOfControl(
      enhancedEmployee,
      allEmployees
    );

    return {
      tenureInfo,
      salaryAnalysis,
      retentionRisk,
      raiseRecommendation,
      spanOfControl,
    };
  }, [employee, allEmployees, totalBudget, currentBudgetUsage]);


  // Handle proposed raise editing
  const handleProposedRaiseEdit = useCallback(() => {
    setIsEditingRaise(true);
  }, []);

  const handleProposedRaiseSave = useCallback(() => {
    // Convert percentage to currency amount using effective salary
    const effectiveSalaryUSD = computeEffectiveSalaryUSD(employee);
    const currencyAmount = effectiveSalaryUSD * (tempProposedRaisePercent / 100);

    setProposedRaise(currencyAmount);
    onEmployeeUpdate(employee.employeeId || employee.id, { proposedRaise: currencyAmount });
    // Clear temporary storage since the change has been saved
    TempFieldStorageService.removeTempChange(employee.employeeId || employee.id, 'proposedRaise');
    setIsEditingRaise(false);
  }, [employee.employeeId, employee.id, tempProposedRaisePercent, onEmployeeUpdate]);

  const handleProposedRaiseCancel = useCallback(() => {
    // Reset percentage to match current currency amount using effective salary
    const effectiveSalaryUSD = computeEffectiveSalaryUSD(employee);
    setTempProposedRaisePercent(effectiveSalaryUSD > 0 ? (proposedRaise / effectiveSalaryUSD) * 100 : 0);
    // Clear temporary storage since changes are being cancelled
    TempFieldStorageService.removeTempChange(employee.employeeId || employee.id, 'proposedRaise');
    setIsEditingRaise(false);
  }, [proposedRaise, employee.employeeId, employee.id]);

  // Handle applying AI recommendation
  const handleApplyAIRecommendation = useCallback(() => {
    try {
      const recommendedAmount = analysis.raiseRecommendation.recommendedAmount;
      
      
      if (typeof recommendedAmount !== 'number' || recommendedAmount < 0) {
        console.error('Invalid recommendation amount:', recommendedAmount);
        return;
      }

      // Store proposedRaise in USD for consistency across the application
      console.log(`🤖 Applying AI recommendation: ${formatCurrencyDisplay(recommendedAmount, 'USD')}`);

      setProposedRaise(recommendedAmount);
      onEmployeeUpdate(employee.employeeId || employee.id, { proposedRaise: recommendedAmount });

      // Update percentage to match the applied recommendation
      const baseSalaryUSD = employee.baseSalaryUSD || 0;
      setTempProposedRaisePercent(baseSalaryUSD > 0 ? (recommendedAmount / baseSalaryUSD) * 100 : 0);
      
      setIsEditingRaise(false);
      
      // Show success indicator
      setAiRecommendationApplied(true);
      
      // Reset success indicator after 3 seconds
      setTimeout(() => {
        setAiRecommendationApplied(false);
      }, 3000);
      
    } catch (error) {
      console.error('Error applying AI recommendation:', error);
    }
  }, [analysis.raiseRecommendation.recommendedAmount, employee.employeeId, employee.id, employee.baseSalaryUSD, onEmployeeUpdate]);

  // Format currency display (5.4)
  const formatCurrencyDisplay = useCallback((amount: number, currency?: string) => {
    const displayCurrency = currency || budgetCurrency;
    return EmployeeCalculations.formatCurrency(amount, displayCurrency);
  }, [budgetCurrency]);

  // Calculate new salary with proposed raise (convert USD raise to local currency)
  const newSalary = useMemo(() => {
    const proposedRaiseLocal = employee.currency !== 'USD' && employee.baseSalary && employee.baseSalaryUSD && employee.baseSalaryUSD > 0
      ? proposedRaise * (employee.baseSalary / employee.baseSalaryUSD)
      : proposedRaise;
    return analysis.salaryAnalysis.currentSalary + proposedRaiseLocal;
  }, [analysis.salaryAnalysis.currentSalary, proposedRaise, employee.currency, employee.baseSalary, employee.baseSalaryUSD]);


  // Get performance badge (matching EmployeeTable logic)
  const getPerformanceBadge = useCallback((rating: string | number): { text: string; className: string } => {
    if (!rating) return { text: 'N/A', className: 'noData' };
    
    // Handle text-based performance ratings from CSV
    if (typeof rating === 'string') {
      const ratingLower = rating.toLowerCase();
      if (ratingLower.includes('high') || ratingLower.includes('excellent') || ratingLower.includes('impact')) {
        return { text: rating, className: 'excellent' };
      }
      if (ratingLower.includes('successful') || ratingLower.includes('good') || ratingLower.includes('meets')) {
        return { text: rating, className: 'good' };
      }
      if (ratingLower.includes('developing') || ratingLower.includes('fair') || ratingLower.includes('partial')) {
        return { text: rating, className: 'fair' };
      }
      if (ratingLower.includes('evolving')) {
        return { text: rating, className: 'poor' };
      }
      if (ratingLower.includes('poor') || ratingLower.includes('below') || ratingLower.includes('needs')) {
        return { text: rating, className: 'poor' };
      }
      // Default for unknown text ratings
      return { text: rating, className: 'good' };
    }
    
    // Handle numeric ratings (legacy support)
    const numRating = Number(rating);
    if (numRating <= 0) return { text: 'N/A', className: 'noData' };
    if (numRating >= 4.5) return { text: 'Excellent', className: 'excellent' };
    if (numRating >= 4.0) return { text: 'Good', className: 'good' };
    if (numRating >= 3.5) return { text: 'Fair', className: 'fair' };
    if (numRating >= 3.0) return { text: 'Poor', className: 'poor' };
    return { text: 'Critical', className: 'critical' };
  }, []);

  // Calculate new comparatio when there's a proposed raise (matching EmployeeTable logic)
  const newComparatio = useMemo(() => {
    if (proposedRaise <= 0) return 0;

    // Use the same logic as EmployeeTable - calculate using full-time equivalent salary
    const currentSalaryOriginal = getEffectiveSalary(employee); // actual pay
    const fullTimeSalary = getFullTimeSalary(employee);
    const salaryGradeMid = employee.salaryGradeMid || analysis.salaryAnalysis.salaryGradeMid || 0;
    const fte = employee.fte || 1;

    if (salaryGradeMid <= 0 || currentSalaryOriginal <= 0) return 0;

    // Convert USD raise amount to original currency
    const currencyConversionRate = currentSalaryOriginal / (employee.baseSalaryUSD || currentSalaryOriginal);
    const proposedRaiseOriginalCurrency = proposedRaise * currencyConversionRate;

    // Calculate new full-time salary in original currency
    const newFullTimeSalary = fullTimeSalary + proposedRaiseOriginalCurrency / fte;

    // Calculate comparatio using original currency values
    return Math.round((newFullTimeSalary / salaryGradeMid) * 100);
<<<<<<< HEAD
  }, [proposedRaise, employee.baseSalary, employee.baseSalaryUSD, employee.salaryGradeMid, analysis.salaryAnalysis.salaryGradeMid, employee.salary, employee.fte]);
=======
  }, [proposedRaise, employee.baseSalary, employee.baseSalaryUSD, employee.salaryGradeMid, analysis.salaryAnalysis.salaryGradeMid, employee.partTimeSalary, employee.fte]);
>>>>>>> c12fcd76

  // Calculate new segment based on new comparatio after proposed raise
  const newSegment = useMemo(() => {
    if (proposedRaise <= 0) return null;

    // Use the already calculated newComparatio
    if (newComparatio <= 0) return null;

    // Determine segment based on comparatio ranges
    if (newComparatio < 90) {
      return 'Segment 1';
    } else if (newComparatio <= 110) {
      return 'Segment 2';
    } else {
      return 'Segment 3';
    }
  }, [newComparatio, proposedRaise]);

  // Proposed Adjustment Considerations (conditional line items requested)
  const adjustmentConsiderations = useMemo(() => {
    const items: { text: string; severity: 'critical' | 'warning' | 'info' }[] = [];

    // Current comparatio from analysis
    const currentComparatio = analysis?.salaryAnalysis?.comparatio || 0;

    // 1) Below minimum (<76% comparatio)
    if (currentComparatio > 0 && currentComparatio < 76) {
      items.push({ text: 'Below minimum range (<76% compa-ratio)', severity: 'critical' });
    } else if (currentComparatio > 0 && currentComparatio <= 84) {
      // 2) <85% comp ratio (only if not already flagged as <76%)
      items.push({ text: '<85% compa-ratio', severity: 'warning' });
    }

    // 3) and 4) No merit increase in > 24 months or > 18 months
    const lastRaiseMonthsAgo = analysis?.tenureInfo?.lastRaiseMonthsAgo || 0;
    if (lastRaiseMonthsAgo > 24) {
      items.push({ text: 'No merit increase in > 24 months', severity: 'warning' });
    } else if (lastRaiseMonthsAgo > 18) {
      items.push({ text: 'No merit increase in > 18 months', severity: 'info' });
    }

    // 5) Segment 1 in role > 24 months, if no performance issues
    const isSegment1 = (() => {
      const seg = (employee.salaryRangeSegment || '').toString().toLowerCase();
      return seg === 'segment 1' || seg === '1' || seg.includes('segment 1');
    })();
    const timeInRoleMonths = analysis?.tenureInfo?.timeInRoleMonths || 0;
    const derivedRating = employee.performanceRating ||
      employee['CALIBRATED VALUE: Overall Performance Rating'] ||
      employee['calibrated value: overall performance rating'] ||
      '';
    const perfClass = getPerformanceBadge(derivedRating).className;
    const hasPerformanceIssues = perfClass === 'poor' || perfClass === 'critical';
    if (isSegment1 && timeInRoleMonths > 24 && !hasPerformanceIssues) {
      items.push({ text: 'Segment 1, >24 months in role, no performance issues', severity: 'info' });
    }

    return items;
  }, [analysis?.salaryAnalysis?.comparatio, analysis?.tenureInfo?.lastRaiseMonthsAgo, analysis?.tenureInfo?.timeInRoleMonths, employee.salaryRangeSegment, employee.performanceRating, getPerformanceBadge]);

  return (
    <div className={styles.modalOverlay} onClick={onClose}>
      <div className={styles.modalContent} onClick={(e) => e.stopPropagation()}>
        {/* Header */}
        <div className={styles.header}>
          <div className={styles.headerInfo}>
            <h2 className={styles.employeeName}>
              👤 {employee.name || employee.firstName + ' ' + employee.lastName || 'Unknown Employee'}
            </h2>
            <p className={styles.jobTitle}>
              {employee.jobTitle || employee['Business Title'] || employee['Job Profile'] || 'No Title Available'}
            </p>
            <div className={styles.basicInfo}>
              <span className={styles.location}>
                📍 {employee.country || employee.location || 'Unknown Location'}
              </span>
              <span className={styles.employeeId}>
                ID: {employee.employeeId || employee.id || employee.email || 'Unknown ID'}
              </span>
              <span className={styles.manager}>
                👤 Manager: {employee.managerName || employee['Manager Full name'] || 'Not Assigned'}
              </span>
              <span className={styles.tenure}>
                🕒 {analysis.tenureInfo.yearsOfService > 0 
                  ? `${analysis.tenureInfo.yearsOfService} years, ${analysis.tenureInfo.totalTenureMonths % 12} months service`
                  : 'Service length unknown'
                }
              </span>
            </div>
          </div>
          <button className={styles.closeButton} onClick={onClose}>
            ✕
          </button>
        </div>

        <div className={styles.contentGrid}>
          {/* Left Column */}
          <div className={styles.leftColumn}>
            {/* 1. Current Compensation Card */}
            <div className={styles.card}>
              <h3 className={styles.cardTitle}>💰 Current Compensation</h3>
              <div className={styles.salaryInfo}>
                <div className={styles.currentSalary}>
                  <span className={styles.label}>
                    {'Base Salary:'}
                  </span>
                  <span className={styles.value}>
                    {(() => {
                      // Use effective salary based on timeType
                      const effectiveSalaryUSD = computeEffectiveSalaryUSD(employee);
                      const effectiveSalary = getEffectiveSalary(employee);
                      const originalCurrency = employee.currency || 'USD';
                      
                      if (effectiveSalaryUSD <= 0) {
                        return 'Not Available';
                      }
                      
                      // Always show USD first
                      const usdDisplay = formatCurrencyDisplay(effectiveSalaryUSD, 'USD');
                      
                      // For non-USD employees, show original currency in parentheses
                      if (originalCurrency !== 'USD' && effectiveSalary > 0) {
                        return (
                          <>
                            {usdDisplay}
                            <div className={styles.originalCurrency}>
                              ({formatCurrencyDisplay(effectiveSalary, originalCurrency)})
                            </div>
                          </>
                        );
                      }
                      
                      return usdDisplay;
                    })()}
                  </span>
                </div>
                <div className={`${styles.comparatio} ${analysis.salaryAnalysis.comparatio > 0 && analysis.salaryAnalysis.comparatio < 76 ? styles.belowMinimum : ''}`}>
                  <span className={styles.label}>Comparatio:</span>
                  <span className={`${styles.value} ${analysis.salaryAnalysis.comparatio > 0 && analysis.salaryAnalysis.comparatio < 76 ? styles.warning : ''}`}>
                    {analysis.salaryAnalysis.comparatio > 0 
                      ? EmployeeCalculations.formatPercentage(analysis.salaryAnalysis.comparatio)
                      : 'Not Available'
                    }
                  </span>
                </div>
                {/* Removed below-range duplicate row */}
                <div className={styles.lastRaise}>
                  <span className={styles.label}>Last Raise Received:</span>
                  <span className={styles.value}>
                    {(() => {
                      const lastRaiseDate = employee.lastRaiseDate ||
                        employee['Last salary change date'] ||
                        employee['last_salary_change_date'] ||
                        employee['last_raise_date'] ||
                        employee['Last Raise Date'];
                      
                      const formattedDate = EmployeeCalculations.formatDate(lastRaiseDate);
                      
                      if (formattedDate === 'Not Available') {
                        return formattedDate;
                      }
                      
                      // Calculate months since last raise
                      const parsedDate = EmployeeCalculations.parseDate(lastRaiseDate);
                      if (parsedDate) {
                        const now = new Date();
                        const monthsSince = Math.floor((now.getTime() - parsedDate.getTime()) / (1000 * 60 * 60 * 24 * 30.44));
                        return `${monthsSince} months ago (${formattedDate})`;
                      }
                      
                      return formattedDate;
                    })()}
                  </span>
                </div>
              </div>
            </div>

            {/* 2. Salary Grade Range Card */}
            <div className={styles.card}>
              <h3 className={styles.cardTitle}>📊 Salary Grade Range</h3>
              <div className={styles.salaryRange}>
                <div className={styles.rangeBar}>
                  <div className={styles.rangeLabels}>
                    <span>Min</span>
                    <span>Midpoint</span>
                    <span>Max</span>
                  </div>
                  <div className={styles.rangeVisual}>
                    <div className={styles.rangeTrack}>
                      <div 
                        className={styles.currentPosition}
                        style={{
                          left: `${Math.max(0, Math.min(100, 
                            ((analysis.salaryAnalysis.currentSalary - analysis.salaryAnalysis.salaryGradeMin) / 
                            (analysis.salaryAnalysis.salaryGradeMax - analysis.salaryAnalysis.salaryGradeMin)) * 100
                          ))}%`
                        }}
                      />
                    </div>
                  </div>
                  <div className={styles.rangeValues}>
                    <span>{formatCurrencyDisplay(analysis.salaryAnalysis.salaryGradeMin)}</span>
                    <span>{formatCurrencyDisplay(analysis.salaryAnalysis.salaryGradeMid)}</span>
                    <span>{formatCurrencyDisplay(analysis.salaryAnalysis.salaryGradeMax)}</span>
                  </div>
                </div>
                <div className={styles.rangeDetails}>
                  <div className={styles.rangeDetail}>
                    <span className={styles.label}>Position in Range:</span>
                    <span className={`${styles.value} ${styles[analysis.salaryAnalysis.positionInRange.toLowerCase().replace(' ', '')]}`}>
                      {analysis.salaryAnalysis.positionInRange}
                    </span>
                  </div>
                  <div className={styles.rangeDetail}>
                    <span className={styles.label}>Segment:</span>
                    <span className={styles.value}>
                      {employee.salaryRangeSegment || 'Not Available'}
                    </span>
                  </div>
                  <div className={styles.rangeDetail}>
                    <span className={styles.label}>Amount to next segment:</span>
                    <span className={styles.value}>
                      {formatCurrencyDisplay(analysis.salaryAnalysis.roomForGrowth)}
                    </span>
                  </div>
                </div>
              </div>
            </div>

            {/* 3. Tenure & Experience Card */}
            <div className={styles.card}>
              <h3 className={styles.cardTitle}>🕒 Tenure & Experience</h3>
              <div className={styles.tenureInfo}>
                {/* Status for Part Time employees - highlighted */}
                {employee.timeType === 'Part time' && (
                  <div className={`${styles.tenureDetail} ${styles.partTimeStatus}`}>
                    <span className={styles.label}>Status:</span>
                    <span className={`${styles.value} ${styles.partTimeHighlight}`}>
                      Part Time
                    </span>
                  </div>
                )}
                
                {/* 1. Role Start Date - Always first */}
                <div className={styles.tenureDetail}>
                  <span className={styles.label}>Role Start Date:</span>
                  <span className={styles.value}>
                    {EmployeeCalculations.formatDate(
                      employee.roleStartDate ||
                      employee['Job Entry Start Date'] ||
                      employee['role_start_date'] ||
                      employee['current_role_start'] ||
                      employee['Role Start Date'] ||
                      employee['Current Role Start']
                    )}
                  </span>
                </div>
                
                {/* 2. Time in Role - Always second */}
                <div className={styles.tenureDetail}>
                  <span className={styles.label}>Time in Role:</span>
                  <span className={styles.value}>
                    {analysis.tenureInfo.timeInRoleMonths > 0 
                      ? `${Math.floor(analysis.tenureInfo.timeInRoleMonths / 12)} years, ${analysis.tenureInfo.timeInRoleMonths % 12} months`
                      : 'Not Available'
                    }
                  </span>
                </div>
                
                {/* Manager-specific fields: 3. Direct Reports, 4. Managers Under, 5. Total Team Size */}
                {(analysis.spanOfControl.isManager || analysis.spanOfControl.isTeamLead) && (
                  <div className={styles.spanOfControlGroup}>
                    <h5 className={styles.spanOfControlTitle}>Span of control</h5>
                    <div className={styles.tenureDetail}>
                      <span className={styles.label}>Direct Reports:</span>
                      <span className={styles.value}>
                        {analysis.spanOfControl.directReports} employee{analysis.spanOfControl.directReports === 1 ? '' : 's'}
                      </span>
                    </div>
                    {analysis.spanOfControl.managersUnder > 0 && (
                      <div className={styles.tenureDetail}>
                        <span className={styles.label}>Managers Under:</span>
                        <span className={styles.value}>
                          {analysis.spanOfControl.managersUnder} manager{analysis.spanOfControl.managersUnder === 1 ? '' : 's'}
                        </span>
                      </div>
                    )}
                    {analysis.spanOfControl.totalTeamSize > analysis.spanOfControl.directReports && (
                      <div className={styles.tenureDetail}>
                        <span className={styles.label}>Total Team Size:</span>
                        <span className={`${styles.value} ${styles.teamSize}`}>
                          {analysis.spanOfControl.totalTeamSize} people
                          <span className={styles.teamBreakdown}>
                            ({analysis.spanOfControl.directReports} direct, {analysis.spanOfControl.totalTeamSize - analysis.spanOfControl.directReports} indirect)
                          </span>
                        </span>
                      </div>
                    )}
                  </div>
                )}
                
                {/* 6. Experience Level (3 for non-managers) */}
                <div className={styles.tenureDetail}>
                  <span className={styles.label}>Experience Level:</span>
                  <span className={`${styles.value} ${styles[analysis.tenureInfo.tenureBand.toLowerCase()]}`}>
                    {analysis.tenureInfo.tenureBand}
                  </span>
                </div>
                
                {/* 7. Total Service with Hire Date (4 for non-managers) */}
                <div className={styles.tenureDetail}>
                  <span className={styles.label}>Total Service:</span>
                  <span className={styles.value}>
                    {analysis.tenureInfo.totalTenureMonths > 0 
                      ? `${Math.floor(analysis.tenureInfo.totalTenureMonths / 12)} years, ${analysis.tenureInfo.totalTenureMonths % 12} months (${EmployeeCalculations.formatDate(
                          employee.hireDate ||
                          employee['Latest Hire Date'] ||
                          employee['hire_date'] ||
                          employee['start_date'] ||
                          employee['Hire Date'] ||
                          employee['Start Date']
                        )})`
                      : `Not Available (${EmployeeCalculations.formatDate(
                          employee.hireDate ||
                          employee['Latest Hire Date'] ||
                          employee['hire_date'] ||
                          employee['start_date'] ||
                          employee['Hire Date'] ||
                          employee['Start Date']
                        )})`}
                  </span>
                </div>
              </div>
            </div>

            {/* 4. Retention Risk Analysis Card */}
            <div className={styles.card}>
              <h3 className={styles.cardTitle}>❗ Retention Risk Analysis (Experimental)</h3>
              <div className={styles.retentionRisk}>
                <div className={styles.riskScore}>
                  <span className={styles.label}>Risk Level:</span>
                  <span className={`${styles.riskLevel} ${styles[analysis.retentionRisk.riskLevel.toLowerCase()]}`}>
                    {analysis.retentionRisk.riskLevel}
                  </span>
                  <span className={styles.riskPoints}>
                    ({analysis.retentionRisk.totalRisk}/100)
                  </span>
                </div>
                
                <div className={styles.riskBreakdown}>
                  <div className={styles.riskComponent}>
                    <span className={styles.label}>Salary Risk:</span>
                    <span className={styles.value}>{analysis.retentionRisk.comparatioRisk}/40</span>
                  </div>
                  <div className={styles.riskComponent}>
                    <span className={styles.label}>Performance Risk:</span>
                    <span className={styles.value}>{analysis.retentionRisk.performanceRisk}/30</span>
                  </div>
                  <div className={styles.riskComponent}>
                    <span className={styles.label}>Tenure Risk:</span>
                    <span className={styles.value}>{analysis.retentionRisk.tenureRisk}/20</span>
                  </div>
                  <div className={styles.riskComponent}>
                    <span className={styles.label}>Market Risk:</span>
                    <span className={styles.value}>{analysis.retentionRisk.marketRisk}/10</span>
                  </div>
                </div>

                <div className={styles.riskFactors}>
                  <h4>Risk Factors:</h4>
                  <ul>
                    {analysis.retentionRisk.riskFactors.map((factor, index) => (
                      <li key={index}>{factor}</li>
                    ))}
                  </ul>
                </div>
              </div>
            </div>
          </div>

          {/* Right Column */}
          <div className={styles.rightColumn}>
            {/* 1. Proposed Adjustment Card */}
            <div className={styles.card}>
              <h3 className={styles.cardTitle}>🎯 Proposed Adjustment</h3>
              <div className={styles.proposedRaise}>
                <div className={styles.raiseInput}>
                  <span className={styles.label}>Proposed Raise:</span>
                  {isEditingRaise ? (
                    <div className={styles.editingControls}>
                      <input
                        type="text"
                        value={tempProposedRaisePercent.toString()}
                        onChange={(e) => {
                          const rawValue = e.target.value.replace(/[^0-9.]/g, '');
                          const newPercentValue = rawValue === '' ? 0 : Number(rawValue);
                          setTempProposedRaisePercent(newPercentValue);

                          // Convert to currency for temporary storage using effective salary
                          const effectiveSalaryUSD = computeEffectiveSalaryUSD(employee);
                          const currencyValue = effectiveSalaryUSD * (newPercentValue / 100);

                          // Store in temporary storage for persistence
                          TempFieldStorageService.storeTempChange(
                            employee.employeeId || employee.id,
                            'proposedRaise',
                            currencyValue,
                            proposedRaise
                          );
                        }}
                        className={styles.editInput}
                        placeholder="e.g. 5"
                        inputMode="numeric"
                      />
                      <span className={styles.percentSymbol}>%</span>
                      <button onClick={handleProposedRaiseSave} className={styles.saveButton}>
                        ✓
                      </button>
                      <button onClick={handleProposedRaiseCancel} className={styles.cancelButton}>
                        ✕
                      </button>
                    </div>
                  ) : (
                    <div className={styles.displayValue} onClick={handleProposedRaiseEdit}>
                      <span className={styles.value}>
                        {(() => {
                          const effectiveSalaryUSD = computeEffectiveSalaryUSD(employee);
                          const percentValue = effectiveSalaryUSD > 0 ? (proposedRaise / effectiveSalaryUSD) * 100 : 0;
                          return percentValue > 0 ? `${percentValue.toFixed(1)}%` : '0%';
                        })()}
                        <span className={styles.currencyEquivalent}>
                          ({formatCurrencyDisplay(proposedRaise)})
                        </span>
                      </span>
                      <span className={styles.editIcon}>✏️</span>
                    </div>
                  )}
                </div>

                {proposedRaise > 0 && (
                  <div className={styles.raiseCalculations}>
                    <div className={styles.calculation}>
                      <span className={styles.label}>New Salary:</span>
                      <span className={styles.value}>
                        {(() => {
                          const originalCurrency = employee.currency || 'USD';
                          const originalSalary = newSalary;

                          // Calculate USD equivalent of new salary
                          const newSalaryUSD = employee.currency !== 'USD' && employee.baseSalary && employee.baseSalaryUSD && employee.baseSalary > 0
                            ? (originalSalary * (employee.baseSalaryUSD / employee.baseSalary))
                            : originalSalary;
                          
                          // Always show USD first
                          const usdDisplay = formatCurrencyDisplay(newSalaryUSD, 'USD');
                          
                          // For non-USD employees, show original currency in parentheses below
                          if (originalCurrency !== 'USD') {
                            return (
                              <>
                                {usdDisplay}
                                <div className={styles.originalCurrency}>
                                  ({formatCurrencyDisplay(originalSalary, originalCurrency)})
                                </div>
                              </>
                            );
                          }
                          
                          // For USD employees, just show USD
                          return usdDisplay;
                        })()}
                      </span>
                    </div>
                    <div className={styles.calculation}>
                      <span className={styles.label}>New Comparatio:</span>
                      <span className={styles.value}>
                        {newComparatio > 0 
                          ? EmployeeCalculations.formatPercentage(newComparatio)
                          : 'Not Available'
                        }
                      </span>
                    </div>
                    {newSegment && (
                      <div className={styles.calculation}>
                        <span className={styles.label}>New Segment:</span>
                        <span className={styles.value}>
                          {newSegment}
                          {newSegment !== employee.salaryRangeSegment && employee.salaryRangeSegment && (
                            <span className={styles.segmentChange}>
                              {' '}(from {employee.salaryRangeSegment})
                            </span>
                          )}
                        </span>
                      </div>
                    )}
                  </div>
                )}

                {adjustmentConsiderations.length > 0 && (
                  <div className={styles.considerations}>
                    <h4 className={styles.considerationsTitle}>⚠️ Merit increase guidance</h4>
                    <ul className={styles.considerationsList}>
                      {adjustmentConsiderations.map((item, idx) => (
                        <li key={idx} className={`${styles.considerationItem} ${styles[item.severity]}`}>
                          <span className={styles.considerationIcon}>
                            {item.severity === 'critical' ? '🚨' : item.severity === 'warning' ? '⚠️' : 'ℹ️'}
                          </span>
                          <span className={styles.considerationText}>{item.text}</span>
                        </li>
                      ))}
                    </ul>
                  </div>
                )}
              </div>
            </div>


            {/* 2. Performance & Impact Card */}
            <div className={styles.card}>
              <h3 className={styles.cardTitle}>⭐ Performance & Impact</h3>
              <div className={styles.performanceInfo}>
                <div className={styles.performanceDetail}>
                  <span className={styles.label}>Overall Performance Rating:</span>
                  <span className={styles.value}>
                    {(() => {
                      const rating = employee.performanceRating || 
                        employee['CALIBRATED VALUE: Overall Performance Rating'] ||
                        employee['calibrated value: overall performance rating'] ||
                        'Not Available';
                      
                      const performanceBadge = getPerformanceBadge(rating);
                      
                      return (
                        <span className={`${styles.badge} ${styles[performanceBadge.className]}`}>
                          {rating}
                        </span>
                      );
                    })()}
                  </span>
                </div>
                
                <div className={styles.performanceDetail}>
                  <span className={styles.label}>Future:</span>
                  <span className={styles.value}>
                    {employee.futuretalent || 
                     employee['CALIBRATED VALUE: Identified as Future Talent?'] ||
                     employee['calibrated value: identified as future talent?'] ||
                     'Not Specified'}
                  </span>
                </div>

                <div className={styles.performanceDetail}>
                  <span className={styles.label}>Movement Readiness:</span>
                  <span className={styles.value}>
                    {employee.movementReadiness || 
                     employee['CALIBRATED VALUE: Movement Readiness'] ||
                     employee['calibrated value: movement readiness'] ||
                     'Not Specified'}
                  </span>
                </div>
              </div>

              {/* Expandable Proposed Talent Actions */}
              {(employee.proposedTalentActions || 
                employee['CALIBRATED VALUE: Proposed Talent Actions'] ||
                employee['calibrated value: proposed talent actions']) && (
                <div className={styles.talentActionsContainer}>
                  <details className={styles.expandableDetails} open>
                    <summary className={styles.detailsSummary}>
                      💡 Proposed Talent Actions
                    </summary>
                    <div className={styles.talentActionsContent}>
                      {employee.proposedTalentActions || 
                       employee['CALIBRATED VALUE: Proposed Talent Actions'] ||
                       employee['calibrated value: proposed talent actions'] ||
                       'No actions specified'}
                    </div>
                  </details>
                </div>
              )}
            </div>

            {/* 3. AI Recommendation Card */}
            <div className={styles.card}>
              <h3 className={styles.cardTitle}>✨ Recommendation (Experimental)</h3>
              <div className={styles.recommendation}>
                <div className={styles.recommendedRaise}>
                  <span className={styles.label}>Recommended Raise:</span>
                  <span className={styles.value}>
                    {(() => {
                      const recommendedAmountUSD = analysis.raiseRecommendation.recommendedAmount;
                      const employeeCurrency = employee.currency || 'USD';
                      const percent = analysis.raiseRecommendation.recommendedPercent;
                      
                      if (recommendedAmountUSD <= 0) {
                        return 'Not Available';
                      }
                      
                      // Always show USD first
                      const usdDisplay = `${formatCurrencyDisplay(recommendedAmountUSD, 'USD')} (${EmployeeCalculations.formatPercentage(percent)})`;
                      
                      // If employee currency is not USD, show local currency in parentheses
                      if (employeeCurrency !== 'USD' && employee.baseSalary && employee.baseSalaryUSD && employee.baseSalaryUSD > 0) {
                        const conversionRate = employee.baseSalary / employee.baseSalaryUSD;
                        const recommendedAmountLocal = Math.round(recommendedAmountUSD * conversionRate);
                        
                        return (
                          <>
                            {usdDisplay}
                            <div className={styles.originalCurrency}>
                              ({formatCurrencyDisplay(recommendedAmountLocal, employeeCurrency)})
                            </div>
                          </>
                        );
                      }
                      
                      return usdDisplay;
                    })()}
                  </span>
                </div>
                <div className={styles.priority}>
                  <span className={styles.label}>Priority:</span>
                  <span className={`${styles.priorityLevel} ${styles[analysis.raiseRecommendation.priority.toLowerCase()]}`}>
                    {analysis.raiseRecommendation.priority}
                  </span>
                </div>
                <div className={styles.reasoning}>
                  <h4>Reasoning:</h4>
                  <ul>
                    {analysis.raiseRecommendation.reasoning.map((reason, index) => (
                      <li key={index}>{reason}</li>
                    ))}
                  </ul>
                </div>
              </div>
            </div>
          </div>
        </div>

        {/* Footer Actions */}
        <div className={styles.footer}>
          <div className={styles.actions}>
            <button 
              className={`${styles.applyRecommendation} ${aiRecommendationApplied ? styles.applied : ''}`}
              onClick={handleApplyAIRecommendation}
              disabled={!analysis.raiseRecommendation.recommendedAmount || analysis.raiseRecommendation.recommendedAmount <= 0 || aiRecommendationApplied}
              title={aiRecommendationApplied 
                ? 'Recommendation Applied Successfully!'
                : analysis.raiseRecommendation.recommendedAmount > 0 
                  ? (() => {
                      const recommendedAmountUSD = analysis.raiseRecommendation.recommendedAmount;
                      const employeeCurrency = employee.currency || 'USD';
                      
                      // Always show USD first in tooltip
                      const baseTooltip = `Apply recommended raise of ${formatCurrencyDisplay(recommendedAmountUSD, 'USD')}`;
                      
                      // If employee currency is not USD, add original currency
                      if (employeeCurrency !== 'USD' && employee.baseSalary && employee.baseSalaryUSD && employee.baseSalaryUSD > 0) {
                        const conversionRate = employee.baseSalary / employee.baseSalaryUSD;
                        const recommendedAmountLocal = recommendedAmountUSD * conversionRate;
                        return `${baseTooltip} (${formatCurrencyDisplay(recommendedAmountLocal, employeeCurrency)})`;
                      }
                      
                      return baseTooltip;
                    })()
                  : 'No recommendation available'
              }
            >
              {aiRecommendationApplied ? (
                <>✅ Applied Successfully</>
              ) : (
                <>✨ Apply Recommendation</>
              )}
            </button>
            <button className={styles.closeBtn} onClick={onClose}>
              Close
            </button>
          </div>
        </div>
      </div>
    </div>
  );
};

export default EmployeeDetail;<|MERGE_RESOLUTION|>--- conflicted
+++ resolved
@@ -9,33 +9,19 @@
 // dead-zone issues and to keep them pure and reusable. These functions do not
 // depend on component state/props other than the provided employee object.
 function getEffectiveSalary(emp: any) {
-<<<<<<< HEAD
-  if (emp.salary && emp.fte) {
-    return emp.salary * emp.fte;
-=======
   if (emp.partTimeSalary && emp.fte) {
     return emp.partTimeSalary * emp.fte;
->>>>>>> c12fcd76
   }
   return emp.baseSalary || 0;
 }
 
 function getFullTimeSalary(emp: any) {
-<<<<<<< HEAD
   if (emp.salary) {
     return emp.salary;
   }
   if (emp.fte && emp.fte > 0 && emp.baseSalary) {
     return emp.baseSalary / emp.fte;
   }
-=======
-  if (emp.partTimeSalary) {
-    return emp.partTimeSalary;
-  }
-  if (emp.fte && emp.fte > 0 && emp.baseSalary) {
-    return emp.baseSalary / emp.fte;
-  }
->>>>>>> c12fcd76
   return emp.baseSalary || 0;
 }
 
@@ -386,11 +372,7 @@
 
     // Calculate comparatio using original currency values
     return Math.round((newFullTimeSalary / salaryGradeMid) * 100);
-<<<<<<< HEAD
   }, [proposedRaise, employee.baseSalary, employee.baseSalaryUSD, employee.salaryGradeMid, analysis.salaryAnalysis.salaryGradeMid, employee.salary, employee.fte]);
-=======
-  }, [proposedRaise, employee.baseSalary, employee.baseSalaryUSD, employee.salaryGradeMid, analysis.salaryAnalysis.salaryGradeMid, employee.partTimeSalary, employee.fte]);
->>>>>>> c12fcd76
 
   // Calculate new segment based on new comparatio after proposed raise
   const newSegment = useMemo(() => {
