// Salary calculation utilities for employee detail views and metrics
import { getDisplaySalary, getDisplaySalaryUSD, getComparatioSalary } from './salaryHelpers';

export interface EmployeeTenureInfo {
  totalTenureMonths: number;
  timeInRoleMonths: number;
  yearsOfService: number;
  monthsInCurrentRole: number;
  tenureBand: 'New' | 'Developing' | 'Experienced' | 'Veteran';
  lastRaiseMonthsAgo?: number;
}

export interface RetentionRiskFactors {
  comparatioRisk: number; // 0-40 points
  performanceRisk: number; // 0-30 points  
  tenureRisk: number; // 0-20 points
  marketRisk: number; // 0-10 points
  totalRisk: number; // 0-100
  riskLevel: 'Low' | 'Medium' | 'High' | 'Critical';
  riskFactors: string[];
}

export interface SalaryAnalysis {
  currentSalary: number;
  salaryGradeMin: number;
  salaryGradeMid: number;
  salaryGradeMax: number;
  comparatio: number;
  positionInRange: 'Below Range' | 'Low' | 'Target' | 'High' | 'Above Range';
  roomForGrowth: number; // Amount to reach next salary segment
  marketPosition: 'Below Market' | 'Competitive' | 'Above Market';
}

export class EmployeeCalculations {
  
  public static excelSerialToDate(serial: number): Date {
    // Excel serial date starts at 1900-01-01 = 1 (but Excel incorrectly treats 1900 as leap year)
    // Unix epoch is 1970-01-01, so we convert days to milliseconds.
    // Offset 25569 = days between 1899-12-30 and 1970-01-01.
    const utcDays = serial - 25569;
    const utcSeconds = utcDays * 86400;
    return new Date(utcSeconds * 1000);
  }

  /**
   * Attempts to parse many common date representations that appear in HR exports:
   *  • ISO strings (yyyy-mm-dd or with time)
   *  • US locale (mm/dd/yyyy)
   *  • UK/EU locale (dd/mm/yyyy)
   *  • Excel serial numbers (both numeric and numeric-string)
   */
  public static parseDate(value: any): Date | null {
    if (value === undefined || value === null || value === '') return null;

    // Already a valid Date
    if (value instanceof Date && !isNaN(value.getTime())) return value;

    // Excel serial number – could arrive as number or numeric string
    const numeric = typeof value === 'number' ? value : Number(value);
    if (!Number.isNaN(numeric) && numeric > 59) { // serial dates below 60 are 1900-02-28 or earlier – unlikely for modern data
      const excelDate = this.excelSerialToDate(numeric);
      if (!isNaN(excelDate.getTime())) return excelDate;
    }

    // Native Date parsing (handles ISO and many locale variants)
    const native = new Date(value);
    if (!isNaN(native.getTime())) return native;

    // Attempt to handle dd/mm/yyyy or mm/dd/yyyy ambiguities
    if (typeof value === 'string' && value.includes('/')) {
      const parts = value.split(/[\/]/).map(p => p.trim());
      if (parts.length === 3) {
        let day = Number(parts[1]);
        let month = Number(parts[0]) - 1; // assume mm/dd/yyyy
        let year = Number(parts[2]);
        // If day seems > 12 assume dd/mm/yyyy ordering
        if (day > 12) {
          day = Number(parts[0]);
          month = Number(parts[1]) - 1;
        }
        // Handle two-digit years
        if (year < 100) year += 2000;
        const alt = new Date(year, month, day);
        if (!isNaN(alt.getTime())) return alt;
      }
    }

    return null; // Could not parse
  }

  /**
   * Formats a date value into the user's locale or returns 'Not Available' if invalid.
   */
  public static formatDate(value: any, locale: string = 'en-US'): string {
    const date = this.parseDate(value);
    return date ? date.toLocaleDateString(locale) : 'Not Available';
  }

  // Calculate employee tenure information
  public static calculateTenure(
    hireDate?: string,
    roleStartDate?: string,
    lastRaiseDate?: string
  ): EmployeeTenureInfo {
    const now = new Date();
    
    // Use new flexible parsing helpers
    const hire = this.parseDate(hireDate) || now;
    const roleStart = this.parseDate(roleStartDate) || hire;
    const lastRaise = this.parseDate(lastRaiseDate);

    // Calculate total tenure
    const totalTenureMs = now.getTime() - hire.getTime();
    const totalTenureMonths = Math.floor(totalTenureMs / (1000 * 60 * 60 * 24 * 30.44));
    
    // Calculate time in current role
    const roleMs = now.getTime() - roleStart.getTime();
    const timeInRoleMonths = Math.floor(roleMs / (1000 * 60 * 60 * 24 * 30.44));
    
    // Calculate time since last raise
    const lastRaiseMonthsAgo = lastRaise 
      ? Math.floor((now.getTime() - lastRaise.getTime()) / (1000 * 60 * 60 * 24 * 30.44))
      : undefined;

    // Determine tenure band
    let tenureBand: EmployeeTenureInfo['tenureBand'];
    if (timeInRoleMonths < 12) tenureBand = 'New';
    else if (timeInRoleMonths < 36) tenureBand = 'Developing';
    else if (timeInRoleMonths < 72) tenureBand = 'Experienced';
    else tenureBand = 'Veteran';

    return {
      totalTenureMonths,
      timeInRoleMonths,
      yearsOfService: Math.floor(totalTenureMonths / 12),
      monthsInCurrentRole: timeInRoleMonths,
      tenureBand,
      lastRaiseMonthsAgo,
    };
  }

  // Calculate comprehensive retention risk
  public static calculateRetentionRisk(
    employee: any,
    tenureInfo: EmployeeTenureInfo
  ): RetentionRiskFactors {
    const factors: string[] = [];
    let comparatioRisk = 0;
    let performanceRisk = 0;
    let tenureRisk = 0;
    let marketRisk = 0;

    // Comparatio-based risk (0-40 points)
    const comparatio = employee.comparatio || 
                      employee['comparatio_percent'] || 
                      employee['comp_ratio'] || 
                      0;
    if (comparatio < 75) {
      comparatioRisk = 40;
      factors.push('Significantly below salary grade midpoint');
    } else if (comparatio < 85) {
      comparatioRisk = 25;
      factors.push('Below competitive salary range');
    } else if (comparatio < 95) {
      comparatioRisk = 10;
      factors.push('Slightly below target compensation');
    } else if (comparatio > 120) {
      comparatioRisk = 5;
      factors.push('Above market rate - potential budget risk');
    }

    // Performance-based risk (0-30 points)
    const performanceRating = employee.performanceRating || 
                             employee['performance_rating'] || 
                             employee['rating'] || 
                             employee['performance'];
    
    if (typeof performanceRating === 'string') {
      const rating = performanceRating.toLowerCase();
      if (rating.includes('high') || rating.includes('excellent') || rating.includes('impact')) {
        performanceRisk = 0; // High performers are low flight risk
        factors.push('High performer - valuable retention target');
      } else if (rating.includes('successful') || rating.includes('good')) {
        performanceRisk = 10;
      } else {
        performanceRisk = 30;
        factors.push('Performance concerns may affect motivation');
      }
    } else if (typeof performanceRating === 'number') {
      if (performanceRating >= 4.5) performanceRisk = 0;
      else if (performanceRating >= 4.0) performanceRisk = 5;
      else if (performanceRating >= 3.5) performanceRisk = 15;
      else performanceRisk = 30;
    }

    // Tenure-based risk (0-20 points)
    // Also check employee.timeInRole field directly
    const timeInRoleMonths = tenureInfo.timeInRoleMonths || 
                            employee.timeInRole || 
                            employee['time_in_role'] || 
                            employee['months_in_role'] || 
                            0;
    
    if (timeInRoleMonths < 6) {
      tenureRisk = 5; // New employees less likely to leave immediately
    } else if (timeInRoleMonths > 48) {
      tenureRisk = 15;
      factors.push('Long tenure - may seek new challenges');
    } else if (timeInRoleMonths > 24) {
      tenureRisk = 10;
    }

    // Time since last raise risk
    if (tenureInfo.lastRaiseMonthsAgo && tenureInfo.lastRaiseMonthsAgo > 24) {
      tenureRisk += 10;
      factors.push(`No raise in ${tenureInfo.lastRaiseMonthsAgo} months`);
    }

    // Market conditions risk (0-10 points)
    if (employee.jobTitle?.toLowerCase().includes('engineer') || 
        employee.jobTitle?.toLowerCase().includes('developer') ||
        employee.jobTitle?.toLowerCase().includes('manager')) {
      marketRisk = 10;
      factors.push('High-demand role in current market');
    } else {
      marketRisk = 5;
    }

    const totalRisk = Math.min(100, comparatioRisk + performanceRisk + tenureRisk + marketRisk);

    let riskLevel: RetentionRiskFactors['riskLevel'];
    if (totalRisk < 20) riskLevel = 'Low';
    else if (totalRisk < 40) riskLevel = 'Medium';
    else if (totalRisk < 70) riskLevel = 'High';
    else riskLevel = 'Critical';

    return {
      comparatioRisk,
      performanceRisk,
      tenureRisk,
      marketRisk,
      totalRisk,
      riskLevel,
      riskFactors: factors,
    };
  }

  // Analyze salary position and market competitiveness
  public static analyzeSalary(employee: any): SalaryAnalysis {
<<<<<<< HEAD
    // Try multiple field names for salary data
    // Use full-time equivalent salary for comparatio calculations
    const baseValue =
      employee.baseSalary ||
      employee.baseSalaryUSD ||
      employee['base_salary'] ||
      employee['salary'] ||
      employee['annual_salary'] ||
      0;
    const currentSalary = employee.salary
      ? employee.salary
      : (employee.fte && employee.fte > 0 ? baseValue / employee.fte : baseValue);
=======
    // Use Base Pay All Countries for display
    const currentSalary = getDisplaySalary(employee);
    
    // Use comparatio salary for grade comparisons
    const comparatioSalary = getComparatioSalary(employee);
>>>>>>> 8d4e5a3d
    
    const salaryGradeMin = employee.salaryGradeMin || 
                          employee['salary_grade_min'] || 
                          employee['grade_min'] || 
                          (comparatioSalary * 0.8);
    
    const salaryGradeMid = employee.salaryGradeMid || 
                          employee['salary_grade_mid'] || 
                          employee['grade_mid'] || 
                          (comparatioSalary * 1.1);
    
    const salaryGradeMax = employee.salaryGradeMax || 
                          employee['salary_grade_max'] || 
                          employee['grade_max'] || 
                          (comparatioSalary * 1.4);
    
    const comparatio = salaryGradeMid > 0 ? (comparatioSalary / salaryGradeMid) * 100 : 0;

    // Determine position in range using comparatio salary
    let positionInRange: SalaryAnalysis['positionInRange'];
    if (comparatioSalary < salaryGradeMin) positionInRange = 'Below Range';
    else if (comparatio < 90) positionInRange = 'Low';
    else if (comparatio <= 110) positionInRange = 'Target';
    else if (comparatioSalary <= salaryGradeMax) positionInRange = 'High';
    else positionInRange = 'Above Range';

    // Calculate amount to next segment
    let roomForGrowth: number;
    if (positionInRange === 'Below Range' || comparatio < 90) {
      // Segment 1: Amount to reach Segment 2 (90% comparatio)
      roomForGrowth = Math.max(0, (salaryGradeMid * 0.9) - currentSalary);
    } else if (comparatio <= 110) {
      // Segment 2: Amount to reach Segment 3 (110% comparatio)
      roomForGrowth = Math.max(0, (salaryGradeMid * 1.1) - currentSalary);
    } else {
      // Segment 3: Amount to grade maximum (already at top segment)
      roomForGrowth = Math.max(0, salaryGradeMax - currentSalary);
    }

    // Determine market position
    let marketPosition: SalaryAnalysis['marketPosition'];
    if (comparatio < 85) marketPosition = 'Below Market';
    else if (comparatio <= 115) marketPosition = 'Competitive';
    else marketPosition = 'Above Market';

    return {
      currentSalary,
      salaryGradeMin,
      salaryGradeMid,
      salaryGradeMax,
      comparatio,
      positionInRange,
      roomForGrowth,
      marketPosition,
    };
  }

  // Calculate optimal raise recommendation
  public static calculateOptimalRaise(
    employee: any,
    tenureInfo: EmployeeTenureInfo,
    retentionRisk: RetentionRiskFactors,
    salaryAnalysis: SalaryAnalysis,
    budgetConstraints: { available: number; maxPercent: number }
  ): {
    recommendedAmount: number;
    recommendedPercent: number;
    reasoning: string[];
    priority: 'Low' | 'Medium' | 'High' | 'Critical';
  } {
    const reasoning: string[] = [];
    let recommendedPercent = 0;
    
    // Base raise recommendation
    if (salaryAnalysis.positionInRange === 'Below Range') {
      recommendedPercent = 8;
      reasoning.push('Below salary grade minimum - market adjustment needed');
    } else if (salaryAnalysis.positionInRange === 'Low') {
      recommendedPercent = 6;
      reasoning.push('Below competitive range - retention risk');
    } else if (salaryAnalysis.positionInRange === 'Target') {
      recommendedPercent = 3;
      reasoning.push('Within target range - merit increase');
    } else {
      recommendedPercent = 2;
      reasoning.push('Above target - minimal adjustment');
    }

    // Performance adjustments
    if (typeof employee.performanceRating === 'string') {
      const rating = employee.performanceRating.toLowerCase();
      if (rating.includes('high') || rating.includes('excellent') || rating.includes('impact')) {
        recommendedPercent += 3;
        reasoning.push('Exceptional performance bonus');
      } else if (rating.includes('successful')) {
        recommendedPercent += 1;
        reasoning.push('Solid performance recognition');
      }
    }

    // Retention risk adjustments
    if (retentionRisk.riskLevel === 'Critical') {
      recommendedPercent += 4;
      reasoning.push('Critical retention risk - significant adjustment needed');
    } else if (retentionRisk.riskLevel === 'High') {
      recommendedPercent += 2;
      reasoning.push('High retention risk - proactive adjustment');
    }

    // Tenure considerations
    if (tenureInfo.lastRaiseMonthsAgo && tenureInfo.lastRaiseMonthsAgo > 18) {
      recommendedPercent += 1;
      reasoning.push('Overdue for increase');
    }

    // Cap at budget constraints
    recommendedPercent = Math.min(recommendedPercent, budgetConstraints.maxPercent);
    
    // Use display salary USD for raise calculation to ensure budget consistency
    const displaySalaryUSD = getDisplaySalaryUSD(employee);
    const recommendedAmount = Math.round((displaySalaryUSD * recommendedPercent) / 100);
    

    // Determine priority
    let priority: 'Low' | 'Medium' | 'High' | 'Critical';
    if (retentionRisk.riskLevel === 'Critical' || salaryAnalysis.positionInRange === 'Below Range') {
      priority = 'Critical';
    } else if (retentionRisk.riskLevel === 'High' || recommendedPercent >= 6) {
      priority = 'High';
    } else if (recommendedPercent >= 3) {
      priority = 'Medium';
    } else {
      priority = 'Low';
    }

    return {
      recommendedAmount,
      recommendedPercent,
      reasoning,
      priority,
    };
  }

  // Format currency with proper locale
  public static formatCurrency(amount: number, currency: string = 'USD', locale: string = 'en-US'): string {
    try {
      return new Intl.NumberFormat(locale, {
        style: 'currency',
        currency,
        minimumFractionDigits: 0,
        maximumFractionDigits: 0,
      }).format(amount);
    } catch {
      return `${currency} ${amount.toLocaleString()}`;
    }
  }

  // Format percentage
  public static formatPercentage(value: number, decimals: number = 1): string {
    return `${value.toFixed(decimals)}%`;
  }

  // Calculate trend data for charts
  public static generateSalaryTrend(
    currentSalary: number,
    yearsBack: number = 3
  ): Array<{ year: string; salary: number; increase: number }> {
    const trend = [];
    const currentYear = new Date().getFullYear();
    
    // Estimate historical data based on current salary
    // This would ideally come from historical data
    for (let i = yearsBack; i >= 0; i--) {
      const year = (currentYear - i).toString();
      const estimatedIncrease = i === 0 ? 0 : Math.random() * 0.05 + 0.02; // 2-7% historical
      const estimatedSalary = i === 0 
        ? currentSalary 
        : Math.round(currentSalary / Math.pow(1.04, i)); // Estimated historical salary
      
      trend.push({
        year,
        salary: estimatedSalary,
        increase: estimatedIncrease * 100,
      });
    }
    
    return trend;
  }
} <|MERGE_RESOLUTION|>--- conflicted
+++ resolved
@@ -247,26 +247,11 @@
 
   // Analyze salary position and market competitiveness
   public static analyzeSalary(employee: any): SalaryAnalysis {
-<<<<<<< HEAD
-    // Try multiple field names for salary data
-    // Use full-time equivalent salary for comparatio calculations
-    const baseValue =
-      employee.baseSalary ||
-      employee.baseSalaryUSD ||
-      employee['base_salary'] ||
-      employee['salary'] ||
-      employee['annual_salary'] ||
-      0;
-    const currentSalary = employee.salary
-      ? employee.salary
-      : (employee.fte && employee.fte > 0 ? baseValue / employee.fte : baseValue);
-=======
     // Use Base Pay All Countries for display
     const currentSalary = getDisplaySalary(employee);
     
     // Use comparatio salary for grade comparisons
     const comparatioSalary = getComparatioSalary(employee);
->>>>>>> 8d4e5a3d
     
     const salaryGradeMin = employee.salaryGradeMin || 
                           employee['salary_grade_min'] || 
