--- conflicted
+++ resolved
@@ -422,11 +422,7 @@
             {/* Workday Instructions */}
             <div className="workday-instructions">
               <h3>📋 Required Workday Reports</h3>
-<<<<<<< HEAD
-              <p>Please download these two spreadsheets from Workday:</p>
-=======
               <p>Before uploading, please download these two spreadsheets from Workday:</p>
->>>>>>> 555e81f6
               
               <div className="instructions-list">
                 <div className="instruction-item">
@@ -448,11 +444,7 @@
               
               <div className="export-instruction">
                 <span className="export-icon">📤</span>
-<<<<<<< HEAD
-                <p><strong>After each report generates in Workday:</strong> Click the red icon in the top right corner. "Export to Excel"</p>
-=======
                 <p><strong>After each report generates:</strong> Click the red <strong>"export to excel"</strong> image in the top right corner</p>
->>>>>>> 555e81f6
               </div>
             </div>
             
