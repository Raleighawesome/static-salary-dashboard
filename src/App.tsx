--- conflicted
+++ resolved
@@ -220,10 +220,7 @@
       currency: emp.currency,
       baseSalary: emp.baseSalary,
       baseSalaryUSD: emp.baseSalaryUSD,
-<<<<<<< HEAD
-=======
       basePayAllCountries: emp.basePayAllCountries,
->>>>>>> 8d4e5a3d
       timeType: emp.timeType,
       salary: emp.salary,
       fte: emp.fte,
