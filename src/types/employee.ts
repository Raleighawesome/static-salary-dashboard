--- conflicted
+++ resolved
@@ -11,11 +11,7 @@
   baseSalaryUSD: number; // Converted for comparison
   basePayAllCountries: number; // Primary salary field from "Base Pay All Countries"
   timeType?: string; // Full time, Part time
-<<<<<<< HEAD
-  salary?: number; // Full-time salary
-=======
   salary?: number; // Full-time salary (for comparatio calculations)
->>>>>>> 8d4e5a3d
   fte?: number; // Full-time equivalent factor
   comparatio: number;
   timeInRole: number; // in months
@@ -58,11 +54,7 @@
   baseSalary?: number;
   basePayAllCountries?: number; // Primary salary field from "Base Pay All Countries"
   timeType?: string; // Full time, Part time
-<<<<<<< HEAD
-  salary?: number; // Full-time salary
-=======
   salary?: number; // Full-time salary (for comparatio calculations)
->>>>>>> 8d4e5a3d
   fte?: number; // Full-time equivalent factor
   comparatio?: number;
   salaryGradeMin?: number;
