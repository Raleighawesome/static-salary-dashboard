--- conflicted
+++ resolved
@@ -5,31 +5,7 @@
   ValidationResult 
 } from '../types/employee';
 import { NameNormalizer } from '../utils/nameNormalizer';
-<<<<<<< HEAD
-
-// Helper functions for salary calculations
-function getEffectiveSalary(emp: any) {
-  if (emp.salary && emp.fte) {
-    return emp.salary * emp.fte;
-  }
-  return emp.baseSalary || 0;
-}
-
-function getFullTimeSalary(emp: any) {
-  if (emp.salary) {
-    return emp.salary;
-  }
-  if (emp.fte && emp.fte > 0 && emp.baseSalary) {
-    return emp.baseSalary / emp.fte;
-  }
-  if (emp.fte && emp.fte > 0 && emp.baseSalary) {
-    return emp.baseSalary / emp.fte;
-  }
-  return emp.baseSalary || 0;
-}
-=======
 import { getDisplaySalary, calculateComparatio } from '../utils/salaryHelpers';
->>>>>>> 8d4e5a3d
 
 export interface JoinResult {
   joinedEmployees: Employee[];
@@ -203,17 +179,8 @@
     employee.firstName = normalizedName.firstName;
     employee.lastName = normalizedName.lastName;
 
-<<<<<<< HEAD
-    // Calculate effective (actual) salary and full-time equivalent for comparatio
-    const effectiveSalary = getEffectiveSalary(salaryData);
-    const fullTimeSalary = getFullTimeSalary(salaryData);
-    if (fullTimeSalary && salaryData.salaryGradeMid) {
-      employee.comparatio = Math.round((fullTimeSalary / salaryData.salaryGradeMid) * 100);
-    }
-=======
     // Calculate comparatio using centralized logic
     employee.comparatio = calculateComparatio(salaryData);
->>>>>>> 8d4e5a3d
 
     // Initialize raise-related fields
     employee.proposedRaise = 0;
@@ -274,7 +241,7 @@
       if (matchResult.match) {
         // Found a match - merge the data
         const performanceRow = matchResult.match;
-
+        
         // Remove the matched performance row from unmatched list
         const perfIndex = unmatchedPerformanceRows.indexOf(performanceRow);
         if (perfIndex > -1) {
@@ -286,14 +253,7 @@
         if (matchResult.matchType === 'id') idMatches++;
 
         // Create merged employee record
-<<<<<<< HEAD
-        const effectiveSalary = getEffectiveSalary(salaryRow);
-        const baseSalary = salaryRow.baseSalary ?? effectiveSalary;
-        const timeType = salaryRow.fte && salaryRow.fte < 0.75 ? 'Part time' : 'Full time';
-        console.log('🔍 Creating employee with timeType:', timeType, 'salary:', salaryRow.salary, 'FTE:', salaryRow.fte);
-=======
         console.log('🔍 Creating employee with timeType:', salaryRow.timeType, 'basePayAllCountries:', salaryRow.basePayAllCountries);
->>>>>>> 8d4e5a3d
         employee = {
           employeeId: salaryRow.employeeId || performanceRow.employeeId || '',
           email: salaryRow.email || performanceRow.email || '',
@@ -302,26 +262,18 @@
           lastName: salaryRow.lastName || '',
           country: salaryRow.country || '',
           currency: salaryRow.currency || 'USD',
-<<<<<<< HEAD
-          baseSalary,
-          baseSalaryUSD: baseSalary, // Will be converted later
-          timeType,
-          salary: salaryRow.salary,
-          fte: salaryRow.fte,
-=======
           baseSalary: salaryRow.baseSalary || 0,
           baseSalaryUSD: salaryRow.baseSalary || 0, // Will be converted later
           basePayAllCountries: salaryRow.basePayAllCountries || 0,
           salary: salaryRow.salary,
           fte: salaryRow.fte,
           timeType: salaryRow.timeType,
->>>>>>> 8d4e5a3d
           comparatio: 0, // Will be calculated
           timeInRole: salaryRow.timeInRole || 0,
           performanceRating: performanceRow.performanceRating,
           retentionRisk: performanceRow.retentionRisk || 50,
           proposedRaise: 0,
-          newSalary: effectiveSalary,
+          newSalary: salaryRow.baseSalary || 0,
           percentChange: 0,
           businessImpactScore: performanceRow.businessImpactScore,
           salaryGradeMin: salaryRow.salaryGradeMin,
@@ -343,14 +295,7 @@
 
       } else {
         // No performance match - create employee from salary data only
-<<<<<<< HEAD
-        const effectiveSalary = getEffectiveSalary(salaryRow);
-        const baseSalary = salaryRow.baseSalary ?? effectiveSalary;
-        const timeType = salaryRow.fte && salaryRow.fte < 0.75 ? 'Part time' : 'Full time';
-        console.log('🔍 Creating salary-only employee with timeType:', timeType, 'salary:', salaryRow.salary, 'FTE:', salaryRow.fte);
-=======
         console.log('🔍 Creating salary-only employee with basePayAllCountries:', salaryRow.basePayAllCountries);
->>>>>>> 8d4e5a3d
         employee = {
           employeeId: salaryRow.employeeId || '',
           email: salaryRow.email || '',
@@ -359,27 +304,19 @@
           lastName: salaryRow.lastName || '',
           country: salaryRow.country || '',
           currency: salaryRow.currency || 'USD',
-<<<<<<< HEAD
-          baseSalary,
-          baseSalaryUSD: baseSalary,
-          timeType,
-          salary: salaryRow.salary,
-          fte: salaryRow.fte,
-=======
           baseSalary: salaryRow.baseSalary || 0,
           baseSalaryUSD: salaryRow.baseSalary || 0,
           basePayAllCountries: salaryRow.basePayAllCountries || 0,
           salary: salaryRow.salary,
           fte: salaryRow.fte,
           timeType: salaryRow.timeType,
->>>>>>> 8d4e5a3d
           comparatio: 0,
           timeInRole: salaryRow.timeInRole || 0,
           // Preserve performance-related fields if the salary file already contained them
           performanceRating: (salaryRow as any).performanceRating,
           retentionRisk: (salaryRow as any).retentionRisk ?? 50, // Default medium risk
           proposedRaise: 0,
-          newSalary: effectiveSalary,
+          newSalary: salaryRow.baseSalary || 0,
           percentChange: 0,
           businessImpactScore: (salaryRow as any).businessImpactScore,
           salaryGradeMin: salaryRow.salaryGradeMin,
