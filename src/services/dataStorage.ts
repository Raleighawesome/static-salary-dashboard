--- conflicted
+++ resolved
@@ -11,16 +11,10 @@
   currency: string;
   baseSalary: number;
   baseSalaryUSD: number; // Converted to USD for comparison
-<<<<<<< HEAD
-  timeType?: string;
-  salary?: number; // Full-time salary reference
-  fte?: number; // Full-time equivalent factor
-=======
   basePayAllCountries: number;
   timeType?: string;
   salary?: number;
   fte?: number;
->>>>>>> 8d4e5a3d
   comparatio: number;
   timeInRole: number; // months
   performanceRating?: string | number;
