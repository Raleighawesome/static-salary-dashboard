// import { DataParser } from './dataParser'; // Currently unused
import { DataJoiner, type JoinResult, type JoinOptions } from './dataJoiner';
import { NameNormalizer } from '../utils/nameNormalizer';
import { CurrencyConverter } from './currencyConverter';
import { DataStorageService } from './dataStorage';
import type { 
  FileUploadResult, 
  Employee, 
  SalarySheetRow, 
  PerformanceSheetRow 
} from '../types/employee';

export interface ProcessingResult {
  employees: Employee[];
  processingReport: {
    filesProcessed: number;
    totalRowsParsed: number;
    validEmployees: number;
    joinReport?: JoinResult['joinSummary'];
    errors: string[];
    warnings: string[];
  };
  hasSalaryData: boolean;
  hasPerformanceData: boolean;
}

export interface ProcessingOptions extends JoinOptions {
  skipValidation?: boolean;
  autoGenerateFields?: boolean;
  convertCurrencies?: boolean; // Default: true - convert all salaries to USD
}

export class DataProcessor {
  private static salaryData: SalarySheetRow[] = [];
  private static performanceData: PerformanceSheetRow[] = [];
  private static processedEmployees: Employee[] = [];

  // Process a single uploaded file
  public static async processUploadedFile(
    fileResult: FileUploadResult,
    options: ProcessingOptions = {}
  ): Promise<void> {
    if (fileResult.fileType === 'salary') {
      this.salaryData = fileResult.data as SalarySheetRow[];

    } else if (fileResult.fileType === 'performance') {
      this.performanceData = fileResult.data as PerformanceSheetRow[];

    } else {
      // Unknown type - try to determine based on data content
      const hasBaseSalary = fileResult.data.some((row: any) => 
        row.baseSalary !== undefined && row.baseSalary > 0
      );
      
      if (hasBaseSalary) {
        this.salaryData = fileResult.data as SalarySheetRow[];

      } else {
        this.performanceData = fileResult.data as PerformanceSheetRow[];

      }
    }

    // Auto-process if we have salary data
    if (this.salaryData.length > 0) {
      await this.processEmployeeData(options);
    }
  }

  // Main processing function that joins data and creates employee records
  public static async processEmployeeData(
    options: ProcessingOptions = {}
  ): Promise<ProcessingResult> {
    const errors: string[] = [];
    const warnings: string[] = [];
    let employees: Employee[] = [];
    let joinReport: JoinResult['joinSummary'] | undefined;

    try {
      // Trigger currency rate update during data import
      console.log('🔄 Triggering currency rate update during data import...');
      try {
        await CurrencyConverter.updatePublicRatesFile();
      } catch (error) {
        console.warn('⚠️ Currency rate update failed during import:', error);
        warnings.push('Currency rate update failed - using cached or fallback rates');
      }


      // Initialize currency converter if needed
      if (options.convertCurrencies !== false) {
        CurrencyConverter.initialize({
          fallbackToStaticRates: true,
        });
      }

      if (this.salaryData.length === 0) {
        throw new Error('No salary data available for processing');
      }

      if (this.performanceData.length > 0) {
        // We have both salary and performance data - join them

        
        const joinResult = DataJoiner.joinSalaryAndPerformanceData(
          this.salaryData,
          this.performanceData,
          options
        );

        employees = joinResult.joinedEmployees;
        joinReport = joinResult.joinSummary;

        // Report join results

        
        if (joinReport.unmatchedSalary > 0) {
          warnings.push(`${joinReport.unmatchedSalary} salary records could not be matched with performance data`);
        }
        
        if (joinReport.unmatchedPerformance > 0) {
          warnings.push(`${joinReport.unmatchedPerformance} performance records could not be matched with salary data`);
        }

        // Add validation errors and warnings
        joinResult.validationResults.forEach(result => {
          if (!result.isValid) {
            errors.push(`${result.employeeId}: ${result.errors.join(', ')}`);
          }
          if (result.warnings.length > 0) {
            warnings.push(`${result.employeeId}: ${result.warnings.join(', ')}`);
          }
        });

      } else {
        // Only salary data available - create employees from salary data only

        
        const joinResult = DataJoiner.joinSalaryAndPerformanceData(
          this.salaryData,
          [], // Empty performance array
          options
        );

        employees = joinResult.joinedEmployees;
        warnings.push('No performance data provided - using default values');
      }

      // Additional processing and validation
      employees = await this.enhanceEmployeeData(employees, options);

      // Store processed employees
      this.processedEmployees = employees;
      console.log('📊 DataProcessor storing employees. Sample employee:', employees[0]);
<<<<<<< HEAD
      console.log('🔍 Sample employee timeType:', employees[0]?.timeType, 'salary:', employees[0]?.salary, 'FTE:', employees[0]?.fte);
=======
      console.log('🔍 Sample employee timeType:', employees[0]?.timeType, 'basePayAllCountries:', employees[0]?.basePayAllCountries);
>>>>>>> 8d4e5a3d
      
      // Store in IndexedDB for persistence
      if (employees.length > 0) {
        await DataStorageService.saveEmployees(employees.map(emp => ({
          employeeId: emp.employeeId,
          email: emp.email,
          name: emp.name,
          country: emp.country,
          currency: emp.currency,
          baseSalary: emp.baseSalary,
          baseSalaryUSD: emp.baseSalaryUSD,
          basePayAllCountries: emp.basePayAllCountries,
          timeType: emp.timeType,
          salary: emp.salary,
          fte: emp.fte,
          comparatio: emp.comparatio,
          timeInRole: emp.timeInRole,
          performanceRating: emp.performanceRating,
          retentionRisk: emp.retentionRisk,
          proposedRaise: emp.proposedRaise,
          newSalary: emp.newSalary,
          percentChange: emp.percentChange,
          businessImpactScore: emp.businessImpactScore,
          salaryGradeMin: emp.salaryGradeMin,
          salaryGradeMid: emp.salaryGradeMid,
          salaryGradeMax: emp.salaryGradeMax,
          hireDate: emp.hireDate,
          roleStartDate: emp.roleStartDate,
          lastRaiseDate: emp.lastRaiseDate,
          departmentCode: emp.departmentCode,
          jobTitle: emp.jobTitle,
          managerId: emp.managerId,
          managerName: emp.managerName,
          futuretalent: emp.futuretalent,
          movementReadiness: emp.movementReadiness,
          proposedTalentActions: emp.proposedTalentActions,
          salaryRangeSegment: emp.salaryRangeSegment,
          belowRangeMinimum: emp.belowRangeMinimum,
          managerFlag: emp.managerFlag,
          teamLeadFlag: emp.teamLeadFlag,
          managementLevel: emp.managementLevel,
        })));
      }

    } catch (error) {
      const errorMessage = error instanceof Error ? error.message : 'Unknown processing error';
      errors.push(errorMessage);
      console.error('❌ Processing failed:', errorMessage);
    }

    return {
      employees,
      processingReport: {
        filesProcessed: (this.salaryData.length > 0 ? 1 : 0) + (this.performanceData.length > 0 ? 1 : 0),
        totalRowsParsed: this.salaryData.length + this.performanceData.length,
        validEmployees: employees.length,
        joinReport,
        errors,
        warnings,
      },
      hasSalaryData: this.salaryData.length > 0,
      hasPerformanceData: this.performanceData.length > 0,
    };
  }

  // Enhance employee data with calculated fields and validation
  private static async enhanceEmployeeData(
    employees: Employee[],
    options: ProcessingOptions
  ): Promise<Employee[]> {
    // Convert currencies in batch if enabled
    if (options.convertCurrencies !== false) {
      
      
      const conversions = employees
        .filter(emp => emp.currency && emp.currency !== 'USD')
        .map(emp => ({
          amount: emp.baseSalary,
          fromCurrency: emp.currency,
          toCurrency: 'USD',
          id: emp.employeeId,
        }));

      if (conversions.length > 0) {
        const conversionResults = await CurrencyConverter.convertBatch(conversions);
        
        // Apply conversion results
        const conversionMap = new Map(
          conversionResults.map(result => [result.id, result])
        );

        employees.forEach(employee => {
          const conversion = conversionMap.get(employee.employeeId);
          if (conversion) {
            employee.baseSalaryUSD = conversion.convertedAmount;
  
          } else {
            employee.baseSalaryUSD = employee.baseSalary; // Assume already in USD
          }
        });
      } else {
        // All salaries already in USD
        employees.forEach(employee => {
          employee.baseSalaryUSD = employee.baseSalary;
        });
      }
    }

    return employees.map(employee => {
      const enhanced = { ...employee };

      // Apply comprehensive name normalization
      const nameInput = {
        firstName: enhanced.firstName,
        lastName: enhanced.lastName,
        name: enhanced.name,
      };
      
      const normalizedName = NameNormalizer.normalizeName(nameInput, {
        capitalizeNames: true,
        handleSuffixes: true,
        preserveMiddleName: false,
      });

      // Update with normalized names
      enhanced.name = normalizedName.displayName;
      enhanced.firstName = normalizedName.firstName;
      enhanced.lastName = normalizedName.lastName;

      // Calculate comparatio if missing but we have salary and grade data
      if (!enhanced.comparatio && enhanced.baseSalary && enhanced.salaryGradeMid) {
        enhanced.comparatio = Math.round((enhanced.baseSalary / enhanced.salaryGradeMid) * 100);
      }

      // Set reasonable defaults for missing values
      if (!enhanced.retentionRisk) {
        enhanced.retentionRisk = this.calculateDefaultRetentionRisk(enhanced);
      }

      // Ensure raise calculations are initialized
      enhanced.proposedRaise = enhanced.proposedRaise || 0;
      
      // Calculate newSalary in original currency (proposedRaise is in USD, convert to local)
      const proposedRaiseLocal = enhanced.currency !== 'USD' && enhanced.baseSalary && enhanced.baseSalaryUSD 
        ? (enhanced.proposedRaise * (enhanced.baseSalary / enhanced.baseSalaryUSD))
        : enhanced.proposedRaise;
      enhanced.newSalary = enhanced.baseSalary + proposedRaiseLocal;
      
      // Calculate percentage using USD values for consistency
      enhanced.percentChange = enhanced.baseSalaryUSD > 0 
        ? Math.round(((enhanced.proposedRaise || 0) / enhanced.baseSalaryUSD) * 100)
        : 0;

      // Ensure currency is set
      if (!enhanced.currency) {
        enhanced.currency = enhanced.country === 'IN' ? 'INR' : 'USD';
      }

      // baseSalaryUSD is already set by currency conversion above
      if (!enhanced.baseSalaryUSD) {
        enhanced.baseSalaryUSD = enhanced.baseSalary;
      }

      return enhanced;
    });
  }

  // Calculate default retention risk based on available data
  private static calculateDefaultRetentionRisk(employee: Employee): number {
    let risk = 50; // Base medium risk

    // Adjust based on comparatio
    if (employee.comparatio) {
      if (employee.comparatio < 75) risk += 25; // Significantly underpaid
      else if (employee.comparatio < 85) risk += 15; // Underpaid
      else if (employee.comparatio < 95) risk += 5; // Slightly underpaid
      else if (employee.comparatio > 120) risk -= 10; // Well compensated
      else if (employee.comparatio > 110) risk -= 5; // Slightly overpaid
    }

    // Adjust based on performance rating
    if (employee.performanceRating) {
      const rating = typeof employee.performanceRating === 'number' 
        ? employee.performanceRating 
        : 0; // Default for text ratings
      if (rating >= 4.5) risk -= 20; // Top performer
      else if (rating >= 4.0) risk -= 10; // High performer
      else if (rating >= 3.5) risk -= 5; // Good performer
      else if (rating < 2.5) risk += 15; // Poor performer
    }

    // Adjust based on time in role
    if (employee.timeInRole) {
      if (employee.timeInRole < 6) risk -= 5; // New employees less likely to leave immediately
      else if (employee.timeInRole > 36) risk += 10; // Long tenure might seek change
    }

    return Math.max(0, Math.min(100, risk));
  }

  // Get current processed employees
  public static getProcessedEmployees(): Employee[] {
    return [...this.processedEmployees];
  }

  // Restore session data from storage (for page refresh recovery)
  public static async restoreSessionData(): Promise<void> {
    try {
      // Get stored employees
      const storedEmployees = await DataStorageService.getEmployees();
      if (storedEmployees.length > 0) {
        // Convert back to Employee format and set processed employees
        this.processedEmployees = storedEmployees.map(emp => ({
          ...emp,
          firstName: emp.name.split(' ')[0] || '',
          lastName: emp.name.split(' ').slice(1).join(' ') || '',
          basePayAllCountries: emp.basePayAllCountries || 0
        }));
      }

      // Get session metadata to determine what data should be available
      const currentSession = await DataStorageService.getCurrentSession();
      if (currentSession) {
        // Set flags based on session metadata
        if (currentSession.fileMetadata.salaryFile) {
          // Mark that we have salary data (even though raw data is not restored)
          // This allows getProcessingStatus to return correct state
          this.salaryData = [{ employeeId: 'restored' } as any]; // Placeholder
        }
        
        if (currentSession.fileMetadata.performanceFile) {
          // Mark that we have performance data
          this.performanceData = [{ employeeId: 'restored' } as any]; // Placeholder
        }
      }
      
    } catch (error) {
      console.error('❌ Failed to restore session data:', error);
    }
  }

  // Clear all data (for new session)
  public static clearAllData(): void {
    this.salaryData = [];
    this.performanceData = [];
    this.processedEmployees = [];

  }

  // Get processing status
  public static getProcessingStatus(): {
    hasSalaryData: boolean;
    hasPerformanceData: boolean;
    processedEmployeeCount: number;
  } {
    return {
      hasSalaryData: this.salaryData.length > 0,
      hasPerformanceData: this.performanceData.length > 0,
      processedEmployeeCount: this.processedEmployees.length,
    };
  }

  // Re-process data with new options
  public static async reprocessWithOptions(options: ProcessingOptions): Promise<ProcessingResult> {
    return this.processEmployeeData(options);
  }

  // Get detailed processing statistics
  public static getProcessingStatistics(): {
    salaryRecords: number;
    performanceRecords: number;
    processedEmployees: number;
    averageComparatio: number;
    employeesWithPerformanceData: number;
    currencyDistribution: Record<string, number>;
    countryDistribution: Record<string, number>;
  } {
    const employees = this.processedEmployees;
    
    const currencyDistribution: Record<string, number> = {};
    const countryDistribution: Record<string, number> = {};
    let totalComparatio = 0;
    let comparatioCount = 0;
    let employeesWithPerformanceData = 0;

    employees.forEach(emp => {
      // Currency distribution
      if (emp.currency) {
        currencyDistribution[emp.currency] = (currencyDistribution[emp.currency] || 0) + 1;
      }

      // Country distribution
      if (emp.country) {
        countryDistribution[emp.country] = (countryDistribution[emp.country] || 0) + 1;
      }

      // Comparatio calculation
      if (emp.comparatio) {
        totalComparatio += emp.comparatio;
        comparatioCount++;
      }

      // Performance data tracking
      if (emp.performanceRating) {
        employeesWithPerformanceData++;
      }
    });

    return {
      salaryRecords: this.salaryData.length,
      performanceRecords: this.performanceData.length,
      processedEmployees: employees.length,
      averageComparatio: comparatioCount > 0 ? Math.round(totalComparatio / comparatioCount) : 0,
      employeesWithPerformanceData,
      currencyDistribution,
      countryDistribution,
    };
  }
} <|MERGE_RESOLUTION|>--- conflicted
+++ resolved
@@ -152,11 +152,7 @@
       // Store processed employees
       this.processedEmployees = employees;
       console.log('📊 DataProcessor storing employees. Sample employee:', employees[0]);
-<<<<<<< HEAD
-      console.log('🔍 Sample employee timeType:', employees[0]?.timeType, 'salary:', employees[0]?.salary, 'FTE:', employees[0]?.fte);
-=======
       console.log('🔍 Sample employee timeType:', employees[0]?.timeType, 'basePayAllCountries:', employees[0]?.basePayAllCountries);
->>>>>>> 8d4e5a3d
       
       // Store in IndexedDB for persistence
       if (employees.length > 0) {
